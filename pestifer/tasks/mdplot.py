--- conflicted
+++ resolved
@@ -37,46 +37,6 @@
     """
     def do(self):
         self.next_basename()
-<<<<<<< HEAD
-        is_post_processing=self.specs.get('postprocessing',False)
-        running_sums=self.specs.get('running_sums',['cpu_time','wall_time'])
-        dataframes={}
-        if not is_post_processing and self.prior:
-            # this is an in-build task, so we collect time series data from each prior md task's csv files
-            logger.debug(f'Collecting all output data from upstream md tasks...')
-            priortaskpointer=self.prior
-            priortasklist=[]
-            logger.debug(f'self={str(self)}; self.prior={str(priortaskpointer)}')
-            while priortaskpointer!=None and priortaskpointer.yaml_header=='md':
-                priortasklist.append(priortaskpointer)
-                priortaskpointer=priortaskpointer.prior
-            priortasklist=priortasklist[::-1]
-            for pt in priortasklist:
-                time_series_titles=[x.replace('-csv','') for x in pt.statevars.keys() if x.endswith('-csv')]
-                logger.debug(f'Found {len(time_series_titles)} time series titles in {pt.basename}: {time_series_titles}')
-                for tst in time_series_titles:
-                    if not tst in dataframes:
-                        dataframes[tst]=pd.DataFrame()
-                    csvname=pt.statevars.get(f'{tst}-csv',None)
-                    if csvname:
-                        logger.debug(f'Collecting data from CSV file {csvname}')
-                        try:
-                            newdf=pd.read_csv(csvname,header=0,index_col=None)
-                            logger.debug(f'newdf shape: {newdf.shape}')
-                            # show the range of the first column
-                            if not newdf.empty:
-                                logger.debug(f' -> first column range: {newdf.iloc[:,0].min()} - {newdf.iloc[:,0].max()}')
-                            if not dataframes[tst].empty and any(col in newdf.columns for col in running_sums):
-                                # shift any columns designated as running sums by the final value of the previous dataframe
-                                for col in running_sums:
-                                    if col in newdf.columns:
-                                        newdf[col]=newdf[col]+dataframes[tst][col].iloc[-1]
-                            dataframes[tst]=pd.concat([dataframes[tst],newdf],ignore_index=True)
-                            logger.debug(f'{tst} dataframe shape: {dataframes[tst].shape}')
-                        except:
-                            logger.debug(f'For some reason, I could not read this csv file')
-                            logger.debug(f'{csvname} does not exist or is not a valid csv file')
-=======
         self.reprocess_logs = self.specs.get('reprocess-logs', False)
         self.explicit_logs = self.specs.get('logs', [])
         self.running_sums = self.specs.get('running_sums', ['cpu_time', 'wall_time'])
@@ -127,7 +87,6 @@
                 artifactfile_collection = pt.get_my_artifactfile_collection().filter_by_artifact_type(CSVDataFileArtifact)
                 for pt_artifact in artifactfile_collection:
                     self.csvartifacts.append(pt_artifact)
->>>>>>> 3e1e43e1
         else:
             raise ValueError('No CSV artifacts found in prior tasks.')
 
@@ -154,17 +113,6 @@
                     logger.debug(f'newdf shape: {newdf.shape}')
                     # show the range of the first column
                     if not newdf.empty:
-<<<<<<< HEAD
-                        dataframes[tst]=pd.concat([dataframes[tst],newdf],ignore_index=True)
-                        logger.debug(f'{tst} dataframe shape: {dataframes[tst].shape}')
-
-        # save each new dataframe to a csv file
-        # TODO: make sure accumulating quantities increment
-        for key,df in dataframes.items():
-            if not df.empty:
-                csvname=f'{self.basename}-{key}.csv'
-                df.to_csv(csvname,index=False)
-=======
                         logger.debug(f' -> first column range: {newdf.iloc[:,0].min()} - {newdf.iloc[:,0].max()}')
                     if not self.dataframes[tst].empty and any(col in newdf.columns for col in self.running_sums):
                         # shift any columns designated as running sums by the final value of the previous dataframe
@@ -185,7 +133,6 @@
                 csvname=f'{self.basename}-{key}.csv'
                 df.to_csv(csvname,index=False)
                 self.register(CSVDataFileArtifact(f'{self.basename}-{key}'),key=f'{key}-csv')
->>>>>>> 3e1e43e1
 
         # build a dictionary of column headings:dataframe pairs
         df_of_column = {}
@@ -196,15 +143,6 @@
                 else:
                     logger.debug(f'Column {col} found in multiple dataframes')
 
-<<<<<<< HEAD
-        timeseries=self.specs.get('timeseries',[])
-        time_step_column_names=self.specs.get('time_step_column_names',['TS','step','steps'])
-        histograms=self.specs.get('histograms',[])
-        profiles=self.specs.get('profiles',[])
-        profiles_per_block=self.specs.get('profiles_per_block',100)
-        legend=self.specs.get('legend',False)
-        grid=self.specs.get('grid',False)
-=======
         timeseries = self.specs.get('timeseries', [])
         time_step_column_names = self.specs.get('time_step_column_names', ['TS', 'step', 'steps'])
         histograms = self.specs.get('histograms', [])
@@ -212,7 +150,6 @@
         profiles_per_block = self.specs.get('profiles_per_block', 100)
         legend = self.specs.get('legend', False)
         grid = self.specs.get('grid', False)
->>>>>>> 3e1e43e1
         if histograms:
             logger.debug(f'Histograms are not yet implemented in the mdplot task.')
         for trace in timeseries:
@@ -245,26 +182,15 @@
                     logger.debug(f'No data found for trace {t_i}. Skipping...')
                     continue
                 # determine the time step column name
-<<<<<<< HEAD
-                time_step_column=None
-                for tcn in time_step_column_names:
-                    if tcn in df.columns:
-                        time_step_column=tcn
-=======
                 time_step_column = None
                 for tcn in time_step_column_names:
                     if tcn in df.columns:
                         time_step_column = tcn
->>>>>>> 3e1e43e1
                         break
                 if time_step_column is None:
                     logger.debug(f'No time step column found for trace {t_i}. Skipping...')
                     continue
-<<<<<<< HEAD
-                ax.plot(df[time_step_column],df[key]*units,label=key.title())
-=======
                 ax.plot(df[time_step_column], df[key] * units, label=key.title())
->>>>>>> 3e1e43e1
             ax.set_xlabel('time step')
             axis_labels = self.specs.get('axis-labels', {})
             ax.set_ylabel(', '.join([to_latex_math(axis_labels.get(n, n)) + ' (' + u + ')' for n, u in zip(tracelist, unitspecs)]))
